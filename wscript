# -*- mode: python -*-

APPNAME = "libsfz"
VERSION = "0.1.0"

def common(ctx):
    ctx.load("compiler_cxx")
    ctx.load("core externals test", "ext/waf-sfiera")
    ctx.external("googlemock")

def options(opt):
    common(opt)

def configure(cnf):
    common(cnf)

def build(bld):
    common(bld)

    bld.stlib(
        target="libsfz/libsfz",
        source=[
            "src/all/sfz/args.cpp",
            "src/all/sfz/bytes.cpp",
            "src/all/sfz/digest.cpp",
            "src/all/sfz/encoding.cpp",
            "src/all/sfz/endian.cpp",
            "src/all/sfz/exception.cpp",
            "src/all/sfz/format.cpp",
            "src/all/sfz/json.cpp",
            "src/all/sfz/memory.cpp",
            "src/all/sfz/print.cpp",
            "src/all/sfz/read.cpp",
            "src/all/sfz/string-utils.cpp",
            "src/all/sfz/string.cpp",
            "src/all/sfz/write.cpp",
        ],
        cxxflags="-Wall -Werror",
        includes="./include/all ./src/all",
        export_includes="./include/all",
    )

    bld.platform(
        target="libsfz/libsfz",
        platform="darwin",
        source=[
            "src/mac/sfz/ref-count.cpp",
        ],
        includes="./include/mac ./src/mac",
        export_includes="./include/mac",
        arch="x86_64 i386 ppc",
    )

    bld.platform(
        target="libsfz/libsfz",
        platform="linux",
        source=[
            "src/linux/sfz/ref-count.cpp",
        ],
        includes="./include/linux ./src/linux",
        export_includes="./include/linux",
    )

    bld.platform(
        target="libsfz/libsfz",
        platform="darwin linux",
        source=[
            "src/posix/sfz/file.cpp",
            "src/posix/sfz/io.cpp",
            "src/posix/sfz/os.cpp",
            "src/posix/sfz/posix-format.cpp",
        ],
        includes="./include/posix ./src/posix",
        export_includes="./include/posix",
    )

    def test(name):
        bld.test(
            target="libsfz/%s-test" % name,
            source="src/all/sfz/%s.test.cpp" % name,
            cxxflags="-Wall -Werror",
            use=[
                "libsfz/libsfz",
                "googlemock/gmock_main",
            ],
        )

        bld.platform(
            target="libsfz/%s-test" % name,
            platform="darwin",
            arch="x86_64 i386 ppc",
        )

<<<<<<< HEAD
    test("args")
=======
    test("algorithm")
>>>>>>> 0163499a
    test("bytes")
    test("digest")
    test("encoding")
    test("foreach")
    test("format")
    test("io")
    test("json")
    test("memory")
    test("os")
    test("print")
    test("read")
    test("string")
    test("string-utils")
    test("write")<|MERGE_RESOLUTION|>--- conflicted
+++ resolved
@@ -91,11 +91,8 @@
             arch="x86_64 i386 ppc",
         )
 
-<<<<<<< HEAD
+    test("algorithm")
     test("args")
-=======
-    test("algorithm")
->>>>>>> 0163499a
     test("bytes")
     test("digest")
     test("encoding")
